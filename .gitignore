# This file is used to ignore files which are generated
# ----------------------------------------------------------------------------

*~
*.autosave
*.a
*.core
*.moc
*.o
*.obj
*.orig
*.rej
*.so
*.so.*
*_pch.h.cpp
*_resource.rc
*.qm
.#*
*.*#
core
!core/
tags
.DS_Store
.directory
*.debug
Makefile*
*.prl
*.app
moc_*.cpp
ui_*.h
qrc_*.cpp
Thumbs.db
*.res
*.rc
/.qmake.cache
/.qmake.stash

# qtcreator generated files
*.pro.user*
*.qbs.user*
CMakeLists.txt.user*

# xemacs temporary files
*.flc

# Vim temporary files
.*.swp

# Visual Studio generated files
*.ib_pdb_index
*.idb
*.ilk
*.pdb
*.sln
*.suo
*.vcproj
*vcproj.*.*.user
*.ncb
*.sdf
*.opensdf
*.vcxproj
*vcxproj.*

# MinGW generated files
*.Debug
*.Release

# Python byte code
*.pyc

# Binaries
# --------
*.dll
*.exe

# Directories with generated files
.moc/
.obj/
.pch/
.rcc/
.uic/
/build*/
<<<<<<< HEAD
/output/
/.vscode/
/DBCClient/.vscode/
/DBCClient/output/
=======
DBCClient/output/client
DBCClient/output/client.conf
DBCClient/output/server
DBCClient/output/server.conf
DBCClient/output/server.log
/output/
/.vscode/

>>>>>>> 026dc8ef
<|MERGE_RESOLUTION|>--- conflicted
+++ resolved
@@ -1,97 +1,87 @@
-# This file is used to ignore files which are generated
-# ----------------------------------------------------------------------------
-
-*~
-*.autosave
-*.a
-*.core
-*.moc
-*.o
-*.obj
-*.orig
-*.rej
-*.so
-*.so.*
-*_pch.h.cpp
-*_resource.rc
-*.qm
-.#*
-*.*#
-core
-!core/
-tags
-.DS_Store
-.directory
-*.debug
-Makefile*
-*.prl
-*.app
-moc_*.cpp
-ui_*.h
-qrc_*.cpp
-Thumbs.db
-*.res
-*.rc
-/.qmake.cache
-/.qmake.stash
-
-# qtcreator generated files
-*.pro.user*
-*.qbs.user*
-CMakeLists.txt.user*
-
-# xemacs temporary files
-*.flc
-
-# Vim temporary files
-.*.swp
-
-# Visual Studio generated files
-*.ib_pdb_index
-*.idb
-*.ilk
-*.pdb
-*.sln
-*.suo
-*.vcproj
-*vcproj.*.*.user
-*.ncb
-*.sdf
-*.opensdf
-*.vcxproj
-*vcxproj.*
-
-# MinGW generated files
-*.Debug
-*.Release
-
-# Python byte code
-*.pyc
-
-# Binaries
-# --------
-*.dll
-*.exe
-
-# Directories with generated files
-.moc/
-.obj/
-.pch/
-.rcc/
-.uic/
-/build*/
-<<<<<<< HEAD
-/output/
-/.vscode/
-/DBCClient/.vscode/
-/DBCClient/output/
-=======
-DBCClient/output/client
-DBCClient/output/client.conf
-DBCClient/output/server
-DBCClient/output/server.conf
-DBCClient/output/server.log
-/output/
-/.vscode/
-
->>>>>>> 026dc8ef
+# This file is used to ignore files which are generated
+# ----------------------------------------------------------------------------
+
+*~
+*.autosave
+*.a
+*.core
+*.moc
+*.o
+*.obj
+*.orig
+*.rej
+*.so
+*.so.*
+*_pch.h.cpp
+*_resource.rc
+*.qm
+.#*
+*.*#
+core
+!core/
+tags
+.DS_Store
+.directory
+*.debug
+Makefile*
+*.prl
+*.app
+moc_*.cpp
+ui_*.h
+qrc_*.cpp
+Thumbs.db
+*.res
+*.rc
+/.qmake.cache
+/.qmake.stash
+
+# qtcreator generated files
+*.pro.user*
+*.qbs.user*
+CMakeLists.txt.user*
+
+# xemacs temporary files
+*.flc
+
+# Vim temporary files
+.*.swp
+
+# Visual Studio generated files
+*.ib_pdb_index
+*.idb
+*.ilk
+*.pdb
+*.sln
+*.suo
+*.vcproj
+*vcproj.*.*.user
+*.ncb
+*.sdf
+*.opensdf
+*.vcxproj
+*vcxproj.*
+
+# MinGW generated files
+*.Debug
+*.Release
+
+# Python byte code
+*.pyc
+
+# Binaries
+# --------
+*.dll
+*.exe
+
+# Directories with generated files
+.moc/
+.obj/
+.pch/
+.rcc/
+.uic/
+/build*/
+/output/
+/.vscode/
+/DBCClient/.vscode/
+/DBCClient/output/
+/DBCClient/build*/