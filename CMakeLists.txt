--- conflicted
+++ resolved
@@ -1,140 +1,109 @@
-cmake_minimum_required(VERSION 3.16)
-project(DBC_Parser VERSION 0.1 LANGUAGES CXX)
-set(CMAKE_CXX_STANDARD 20)
-set(CMAKE_CXX_STANDARD_REQUIRED ON)
-
-<<<<<<< HEAD
-# macOS specific configuration to ensure proper SDK and headers are found
-if(APPLE)
-    execute_process(COMMAND xcrun --show-sdk-path OUTPUT_VARIABLE MACOS_SDK_PATH OUTPUT_STRIP_TRAILING_WHITESPACE)
-    set(CMAKE_OSX_SYSROOT ${MACOS_SDK_PATH})
-    set(CMAKE_CXX_FLAGS "${CMAKE_CXX_FLAGS} -isysroot ${MACOS_SDK_PATH}")
-endif()
-
-find_package(Qt6 REQUIRED COMPONENTS Quick QuickControls2 Network)
-
-=======
-# Add Network component for TCP functionality in Qtclient.cpp
-find_package(Qt6 REQUIRED COMPONENTS Quick QuickControls2 Network)
->>>>>>> 111a98aa
-qt_standard_project_setup(REQUIRES 6.5)
-
-# Cross-compilation option for server.cpp
-option(CROSS_COMPILE_SERVER "Cross-compile server.cpp for Linux from Windows" OFF)
-
-# Define source files based on platform
-set(COMMON_SOURCES
-    main.cpp
-    DbcParser.cpp
-<<<<<<< HEAD
-    DbcSender.cpp
-=======
-    ./DBCClient/Qtclient.cpp
->>>>>>> 111a98aa
-)
-
-# Handle server.cpp compilation
-if(UNIX AND NOT APPLE)
-    list(APPEND COMMON_SOURCES DBCClient/server.cpp)
-    message(STATUS "Adding server.cpp for Linux build")
-elseif(WIN32 AND DEFINED ENV{WSL_DISTRO_NAME})
-    # We're in WSL - treat as Linux
-    list(APPEND COMMON_SOURCES DBCClient/server.cpp)
-    message(STATUS "Adding server.cpp for WSL build")
-elseif(WIN32 AND CROSS_COMPILE_SERVER)
-    # Cross-compile server.cpp for Linux on Windows
-    find_program(LINUX_GCC NAMES x86_64-linux-gnu-gcc x86_64-linux-gnu-g++)
-    if(LINUX_GCC)
-        message(STATUS "Cross-compiling server.cpp for Linux using: ${LINUX_GCC}")
-        # Create custom target to cross-compile server.cpp
-        add_custom_command(
-            OUTPUT ${CMAKE_CURRENT_BINARY_DIR}/server_linux.o
-            COMMAND ${LINUX_GCC} -std=c++20 -c -fPIC
-                    ${CMAKE_CURRENT_SOURCE_DIR}/DBCClient/server.cpp
-                    -o ${CMAKE_CURRENT_BINARY_DIR}/server_linux.o
-            DEPENDS DBCClient/server.cpp
-            COMMENT "Cross-compiling server.cpp for Linux"
-        )
-        # Create a separate library for the cross-compiled server
-        add_library(server_linux STATIC ${CMAKE_CURRENT_BINARY_DIR}/server_linux.o)
-        set_target_properties(server_linux PROPERTIES LINKER_LANGUAGE CXX)
-        # Don't link to main Windows executable - create separate Linux binary
-        add_custom_target(server_executable
-            COMMAND ${LINUX_GCC} ${CMAKE_CURRENT_BINARY_DIR}/server_linux.o -o server_linux_binary
-            DEPENDS server_linux
-            COMMENT "Creating Linux server executable"
-        )
-    else()
-        message(WARNING "Linux cross-compiler not found. Install mingw-w64 cross-compilation tools.")
-    endif()
-else()
-    message(STATUS "Excluding server.cpp - not a Linux build")
-endif()
-
-# Main executable with platform-specific sources
-qt_add_executable(appDBC_Parser ${COMMON_SOURCES})
-
-# QML module
-qt_add_qml_module(appDBC_Parser
-    URI DBC_Parser
-    VERSION 1.0
-    QML_FILES
-        Main.qml
-        AddMessageDialog.qml
-        AddSignalDialog.qml
-        SendMessageDialog.qml
-<<<<<<< HEAD
-        BitEditor.qml
-    SOURCES 
-        DbcParser.h
-        DbcParser.cpp
-        DbcSender.h
-        DbcSender.cpp
-    RESOURCES
-        client.conf
-=======
-        TcpClientTab.qml
-    SOURCES
-        DbcParser.h
-        DbcParser.cpp
-        DBCClient/Qtclient.h
-    RESOURCES
-        DBCClient/Makefile
-        DBCClient/README
-        DBCClient/server.conf
->>>>>>> 111a98aa
-)
-
-# Platform-specific compile definitions
-if(UNIX AND NOT APPLE)
-    target_compile_definitions(appDBC_Parser PRIVATE HAS_SERVER_SUPPORT LINUX_BUILD)
-    message(STATUS "Building with server support on Linux")
-endif()
-
-# Set target properties
-set_target_properties(appDBC_Parser PROPERTIES
-    MACOSX_BUNDLE_BUNDLE_VERSION ${PROJECT_VERSION}
-    MACOSX_BUNDLE_SHORT_VERSION_STRING ${PROJECT_VERSION_MAJOR}.${PROJECT_VERSION_MINOR}
-    MACOSX_BUNDLE TRUE
-    WIN32_EXECUTABLE TRUE
-)
-
-# Link libraries - ADD Qt6::Network for TCP functionality
-target_link_libraries(appDBC_Parser
-<<<<<<< HEAD
-    PRIVATE Qt6::Quick Qt6::QuickControls2 Qt6::Network
-=======
-    PRIVATE
-    Qt6::Quick
-    Qt6::QuickControls2
-    Qt6::Network
->>>>>>> 111a98aa
-)
-
-# Install
-include(GNUInstallDirs)
-install(TARGETS appDBC_Parser
-    BUNDLE DESTINATION .
-    LIBRARY DESTINATION ${CMAKE_INSTALL_LIBDIR}
-    RUNTIME DESTINATION ${CMAKE_INSTALL_BINDIR}
-)
+cmake_minimum_required(VERSION 3.16)
+project(DBC_Parser VERSION 0.1 LANGUAGES CXX)
+set(CMAKE_CXX_STANDARD 20)
+set(CMAKE_CXX_STANDARD_REQUIRED ON)
+
+# Add Network component for TCP functionality in Qtclient.cpp
+find_package(Qt6 REQUIRED COMPONENTS Quick QuickControls2 Network)
+qt_standard_project_setup(REQUIRES 6.5)
+
+# Cross-compilation option for server.cpp
+option(CROSS_COMPILE_SERVER "Cross-compile server.cpp for Linux from Windows" OFF)
+
+# Define source files based on platform
+set(COMMON_SOURCES
+    main.cpp
+    DbcParser.cpp
+    ./DBCClient/Qtclient.cpp
+)
+
+# Handle server.cpp compilation
+if(UNIX AND NOT APPLE)
+    list(APPEND COMMON_SOURCES DBCClient/server.cpp)
+    message(STATUS "Adding server.cpp for Linux build")
+elseif(WIN32 AND DEFINED ENV{WSL_DISTRO_NAME})
+    # We're in WSL - treat as Linux
+    list(APPEND COMMON_SOURCES DBCClient/server.cpp)
+    message(STATUS "Adding server.cpp for WSL build")
+elseif(WIN32 AND CROSS_COMPILE_SERVER)
+    # Cross-compile server.cpp for Linux on Windows
+    find_program(LINUX_GCC NAMES x86_64-linux-gnu-gcc x86_64-linux-gnu-g++)
+    if(LINUX_GCC)
+        message(STATUS "Cross-compiling server.cpp for Linux using: ${LINUX_GCC}")
+        # Create custom target to cross-compile server.cpp
+        add_custom_command(
+            OUTPUT ${CMAKE_CURRENT_BINARY_DIR}/server_linux.o
+            COMMAND ${LINUX_GCC} -std=c++20 -c -fPIC
+                    ${CMAKE_CURRENT_SOURCE_DIR}/DBCClient/server.cpp
+                    -o ${CMAKE_CURRENT_BINARY_DIR}/server_linux.o
+            DEPENDS DBCClient/server.cpp
+            COMMENT "Cross-compiling server.cpp for Linux"
+        )
+        # Create a separate library for the cross-compiled server
+        add_library(server_linux STATIC ${CMAKE_CURRENT_BINARY_DIR}/server_linux.o)
+        set_target_properties(server_linux PROPERTIES LINKER_LANGUAGE CXX)
+        # Don't link to main Windows executable - create separate Linux binary
+        add_custom_target(server_executable
+            COMMAND ${LINUX_GCC} ${CMAKE_CURRENT_BINARY_DIR}/server_linux.o -o server_linux_binary
+            DEPENDS server_linux
+            COMMENT "Creating Linux server executable"
+        )
+    else()
+        message(WARNING "Linux cross-compiler not found. Install mingw-w64 cross-compilation tools.")
+    endif()
+else()
+    message(STATUS "Excluding server.cpp - not a Linux build")
+endif()
+
+# Main executable with platform-specific sources
+qt_add_executable(appDBC_Parser ${COMMON_SOURCES})
+
+# QML module
+qt_add_qml_module(appDBC_Parser
+    URI DBC_Parser
+    VERSION 1.0
+    QML_FILES
+        Main.qml
+        AddMessageDialog.qml
+        AddSignalDialog.qml
+        SendMessageDialog.qml
+        TcpClientTab.qml
+    SOURCES
+        DbcParser.h
+        DbcParser.cpp
+        DBCClient/Qtclient.h
+    RESOURCES
+        DBCClient/Makefile
+        DBCClient/README
+        DBCClient/server.conf
+)
+
+# Platform-specific compile definitions
+if(UNIX AND NOT APPLE)
+    target_compile_definitions(appDBC_Parser PRIVATE HAS_SERVER_SUPPORT LINUX_BUILD)
+    message(STATUS "Building with server support on Linux")
+endif()
+
+# Set target properties
+set_target_properties(appDBC_Parser PROPERTIES
+    MACOSX_BUNDLE_BUNDLE_VERSION ${PROJECT_VERSION}
+    MACOSX_BUNDLE_SHORT_VERSION_STRING ${PROJECT_VERSION_MAJOR}.${PROJECT_VERSION_MINOR}
+    MACOSX_BUNDLE TRUE
+    WIN32_EXECUTABLE TRUE
+)
+
+# Link libraries - ADD Qt6::Network for TCP functionality
+target_link_libraries(appDBC_Parser
+    PRIVATE
+    Qt6::Quick
+    Qt6::QuickControls2
+    Qt6::Network
+)
+
+# Install
+include(GNUInstallDirs)
+install(TARGETS appDBC_Parser
+    BUNDLE DESTINATION .
+    LIBRARY DESTINATION ${CMAKE_INSTALL_LIBDIR}
+    RUNTIME DESTINATION ${CMAKE_INSTALL_BINDIR}
+)